<<<<<<< HEAD
from __future__ import print_function, unicode_literals
import re
import time
=======
import re, time, json
from collections import defaultdict
>>>>>>> 0de4f23a
from twisted.python import log
from twisted.protocols.basic import LineReceiver
from autobahn.twisted.websocket import WebSocketServerProtocol


SECONDS = 1.0
MINUTE = 60*SECONDS
HOUR = 60*MINUTE
DAY = 24*HOUR
MB = 1000*1000


from wormhole_transit_relay.server_state import (
    TransitServerState,
    PendingRequests,
    ActiveConnections,
    ITransitClient,
)
from zope.interface import implementer


@implementer(ITransitClient)
class TransitConnection(LineReceiver):
    delimiter = b'\n'
    # maximum length of a line we will accept before the handshake is complete.
    # This must be >= to the longest possible handshake message.

    MAX_LENGTH = 1024
    started_time = None

    def send(self, data):
        """
        ITransitClient API
        """
        self.transport.write(data)

    def disconnect(self):
        """
        ITransitClient API
        """
        self.transport.loseConnection()

    def connect_partner(self, other):
        """
        ITransitClient API
        """
        self._buddy = other

    def disconnect_partner(self):
        """
        ITransitClient API
        """
        if self._buddy is not None:
            log.msg("buddy_disconnected {}".format(self._buddy.get_token()))
            self._buddy._client.disconnect()
            self._buddy = None

    def connectionMade(self):
<<<<<<< HEAD
        # ideally more like self._reactor.seconds() ... but Twisted
        # doesn't have a good way to get the reactor for a protocol
        # (besides "use the global one")
        self.started_time = time.time()
        self._state = TransitServerState(
            self.factory.transit.pending_requests,
            self.factory.transit.usage,
        )
        self._state.connection_made(self)
##        self._log_requests = self.factory._log_requests
        try:
            self.transport.setTcpKeepAlive(True)
        except AttributeError:
            pass
=======
        self._started = time.time()
        self._log_requests = self.factory._log_requests
        self.transport.setTcpKeepAlive(True)
>>>>>>> 0de4f23a

        # uncomment to turn on state-machine tracing
        # def tracer(oldstate, theinput, newstate):
        #     print("TRACE: {}: {} --{}--> {}".format(id(self), oldstate, theinput, newstate))
        # self._state.set_trace_function(tracer)

    def lineReceived(self, line):
        """
        LineReceiver API
        """
        # old: "please relay {64}\n"
        token = None
        old = re.search(br"^please relay (\w{64})$", line)
        if old:
            token = old.group(1)
            self._state.please_relay(token)

        # new: "please relay {64} for side {16}\n"
        new = re.search(br"^please relay (\w{64}) for side (\w{16})$", line)
        if new:
            token = new.group(1)
            side = new.group(2)
            self._state.please_relay_for_side(token, side)

        if token is None:
            self._state.bad_token()
        else:
            self.setRawMode()

    def rawDataReceived(self, data):
        """
        LineReceiver API
        """
        # We are an IPushProducer to our buddy's IConsumer, so they'll
        # throttle us (by calling pauseProducing()) when their outbound
        # buffer is full (e.g. when their downstream pipe is full). In
        # practice, this buffers about 10MB per connection, after which
        # point the sender will only transmit data as fast as the
        # receiver can handle it.
        self._state.got_bytes(data)

    def connectionLost(self, reason):
        self._state.connection_lost()


class Transit(object):
    """
    I manage pairs of simultaneous connections to a secondary TCP port,
    both forwarded to the other. Clients must begin each connection with
    "please relay TOKEN for SIDE\n" (or a legacy form without the "for
    SIDE"). Two connections match if they use the same TOKEN and have
    different SIDEs (the redundant connections are dropped when a match is
    made). Legacy connections match any with the same TOKEN, ignoring SIDE
    (so two legacy connections will match each other).

    I will send "ok\n" when the matching connection is established, or
    disconnect if no matching connection is made within MAX_WAIT_TIME
    seconds. I will disconnect if you send data before the "ok\n". All data
    you get after the "ok\n" will be from the other side. You will not
    receive "ok\n" until the other side has also connected and submitted a
    matching token (and differing SIDE).

    In addition, the connections will be dropped after MAXLENGTH bytes have
    been sent by either side, or MAXTIME seconds have elapsed after the
    matching connections were established. A future API will reveal these
    limits to clients instead of causing mysterious spontaneous failures.

    These relay connections are not half-closeable (unlike full TCP
    connections, applications will not receive any data after half-closing
    their outgoing side). Applications must negotiate shutdown with their
    peer and not close the connection until all data has finished
    transferring in both directions. Applications which only need to send
    data in one direction can use close() as usual.
    """

    # TODO: unused
    MAX_WAIT_TIME = 30*SECONDS
    # TODO: unused
    MAXLENGTH = 10*MB
    # TODO: unused
    MAXTIME = 60*SECONDS

    def __init__(self, usage, get_timestamp):
        self.active_connections = ActiveConnections()
        self.pending_requests = PendingRequests(self.active_connections)
        self.usage = usage
        self._timestamp = get_timestamp
        self._rebooted = self._timestamp()

    def update_stats(self):
        # TODO: when a connection is half-closed, len(active) will be odd. a
        # moment later (hopefully) the other side will disconnect, but
        # _update_stats isn't updated until later.

        # "waiting" doesn't count multiple parallel connections from the same
        # side
        self.usage.update_stats(
            rebooted=self._rebooted,
            updated=self._timestamp(),
            connected=len(self.active_connections._connections),
            waiting=len(self.pending_requests._requests),
            incomplete_bytes=sum(
                tc._total_sent
                for tc in self.active_connections._connections
            ),
        )


@implementer(ITransitClient)
class WebSocketTransitConnection(WebSocketServerProtocol):
    started_time = None

    def send(self, data):
        """
        ITransitClient API
        """
        self.sendMessage(data, isBinary=True)

    def disconnect(self):
        """
        ITransitClient API
        """
        self.sendClose(1000, None)

    def connect_partner(self, other):
        """
        ITransitClient API
        """
        self._buddy = other

    def disconnect_partner(self):
        """
        ITransitClient API
        """
        if self._buddy is not None:
            log.msg("buddy_disconnected {}".format(self._buddy.get_token()))
            self._buddy._client.disconnect()
            self._buddy = None

    def connectionMade(self):
        """
        IProtocol API
        """
        super(WebSocketTransitConnection, self).connectionMade()
        self.started_time = time.time()
        self._first_message = True
        self._state = TransitServerState(
            self.factory.transit.pending_requests,
            self.factory.transit.usage,
        )

        # uncomment to turn on state-machine tracing
        # def tracer(oldstate, theinput, newstate):
        #    print("WSTRACE: {}: {} --{}--> {}".format(id(self), oldstate, theinput, newstate))
        # self._state.set_trace_function(tracer)

    def onOpen(self):
        self._state.connection_made(self)

    def onMessage(self, payload, isBinary):
        """
        We may have a 'handshake' on our hands or we may just have some bytes to relay
        """
        if not isBinary:
            raise ValueError(
                "All messages must be binary"
            )
        if self._first_message:
            self._first_message = False
            token = None
            old = re.search(br"^please relay (\w{64})$", payload)
            if old:
                token = old.group(1)
                self._state.please_relay(token)

            # new: "please relay {64} for side {16}\n"
            new = re.search(br"^please relay (\w{64}) for side (\w{16})$", payload)
            if new:
                token = new.group(1)
                side = new.group(2)
                self._state.please_relay_for_side(token, side)

            if token is None:
                self._state.bad_token()
        else:
            self._state.got_bytes(payload)

    def onClose(self, wasClean, code, reason):
        """
        IWebSocketChannel API
        """
        self._state.connection_lost()<|MERGE_RESOLUTION|>--- conflicted
+++ resolved
@@ -1,11 +1,5 @@
-<<<<<<< HEAD
-from __future__ import print_function, unicode_literals
 import re
 import time
-=======
-import re, time, json
-from collections import defaultdict
->>>>>>> 0de4f23a
 from twisted.python import log
 from twisted.protocols.basic import LineReceiver
 from autobahn.twisted.websocket import WebSocketServerProtocol
@@ -64,7 +58,6 @@
             self._buddy = None
 
     def connectionMade(self):
-<<<<<<< HEAD
         # ideally more like self._reactor.seconds() ... but Twisted
         # doesn't have a good way to get the reactor for a protocol
         # (besides "use the global one")
@@ -75,15 +68,7 @@
         )
         self._state.connection_made(self)
 ##        self._log_requests = self.factory._log_requests
-        try:
-            self.transport.setTcpKeepAlive(True)
-        except AttributeError:
-            pass
-=======
-        self._started = time.time()
-        self._log_requests = self.factory._log_requests
         self.transport.setTcpKeepAlive(True)
->>>>>>> 0de4f23a
 
         # uncomment to turn on state-machine tracing
         # def tracer(oldstate, theinput, newstate):
