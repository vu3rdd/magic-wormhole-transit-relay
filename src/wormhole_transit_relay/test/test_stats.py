<<<<<<< HEAD
from __future__ import print_function, unicode_literals
import os, io, json
try:
    from unittest import mock
except ImportError:
    import mock
=======
import os, io, json, sqlite3
from unittest import mock
>>>>>>> 0de4f23a
from twisted.trial import unittest
from ..transit_server import Transit
from ..usage import create_usage_tracker
from .. import database

class DB(unittest.TestCase):

    def test_db(self):

        T = 1519075308.0

        class Timer:
            t = T
            def __call__(self):
                return self.t
        get_time = Timer()

        d = self.mktemp()
        os.mkdir(d)
        usage_db = os.path.join(d, "usage.sqlite")
        db = database.get_db(usage_db)
        t = Transit(
            create_usage_tracker(blur_usage=None, log_file=None, usage_db=db),
            get_time,
        )
        self.assertEqual(len(t.usage._backends), 1)
        usage = list(t.usage._backends)[0]

        get_time.t = T + 1
        usage.record_usage(started=123, mood="happy", total_bytes=100,
                           total_time=10, waiting_time=2)
        t.update_stats()

        self.assertEqual(db.execute("SELECT * FROM `usage`").fetchall(),
                         [dict(result="happy", started=123,
                               total_bytes=100, total_time=10, waiting_time=2),
                          ])
        self.assertEqual(db.execute("SELECT * FROM `current`").fetchone(),
                         dict(rebooted=T+0, updated=T+1,
                              incomplete_bytes=0,
                              waiting=0, connected=0))

        get_time.t = T + 2
        usage.record_usage(started=150, mood="errory", total_bytes=200,
                           total_time=11, waiting_time=3)
        t.update_stats()
        self.assertEqual(db.execute("SELECT * FROM `usage`").fetchall(),
                         [dict(result="happy", started=123,
                               total_bytes=100, total_time=10, waiting_time=2),
                          dict(result="errory", started=150,
                               total_bytes=200, total_time=11, waiting_time=3),
                          ])
        self.assertEqual(db.execute("SELECT * FROM `current`").fetchone(),
                         dict(rebooted=T+0, updated=T+2,
                              incomplete_bytes=0,
                              waiting=0, connected=0))

        get_time.t = T + 3
        t.update_stats()
        self.assertEqual(db.execute("SELECT * FROM `current`").fetchone(),
                         dict(rebooted=T+0, updated=T+3,
                              incomplete_bytes=0,
                              waiting=0, connected=0))

    def test_no_db(self):
        t = Transit(
            create_usage_tracker(blur_usage=None, log_file=None, usage_db=None),
            lambda: 0,
        )
        self.assertEqual(0, len(t.usage._backends))


class LogToStdout(unittest.TestCase):
    def test_log(self):
        # emit lines of JSON to log_file, if set
        log_file = io.StringIO()
        t = Transit(
            create_usage_tracker(blur_usage=None, log_file=log_file, usage_db=None),
            lambda: 0,
        )
        with mock.patch("time.time", return_value=133):
            t.usage.record(
                started=123,
                buddy_started=125,
                result="happy",
                bytes_sent=100,
                buddy_bytes=0,
            )
        self.assertEqual(json.loads(log_file.getvalue()),
                         {"started": 123, "total_time": 10,
                          "waiting_time": 2, "total_bytes": 100,
                          "mood": "happy"})

    def test_log_blurred(self):
        # if blurring is enabled, timestamps should be rounded to the
        # requested amount, and sizes should be rounded up too
        log_file = io.StringIO()
        t = Transit(
            create_usage_tracker(blur_usage=60, log_file=log_file, usage_db=None),
            lambda: 0,
        )

        with mock.patch("time.time", return_value=123 + 10):
            t.usage.record(
                started=123,
                buddy_started=125,
                result="happy",
                bytes_sent=11999,
                buddy_bytes=0,
            )
        print(log_file.getvalue())
        self.assertEqual(json.loads(log_file.getvalue()),
                         {"started": 120, "total_time": 10,
                          "waiting_time": 2, "total_bytes": 20000,
                          "mood": "happy"})

    def test_do_not_log(self):
        t = Transit(
            create_usage_tracker(blur_usage=60, log_file=None, usage_db=None),
            lambda: 0,
        )
        t.usage.record(
            started=123,
            buddy_started=124,
            result="happy",
            bytes_sent=11999,
            buddy_bytes=12,
        )<|MERGE_RESOLUTION|>--- conflicted
+++ resolved
@@ -1,14 +1,5 @@
-<<<<<<< HEAD
-from __future__ import print_function, unicode_literals
 import os, io, json
-try:
-    from unittest import mock
-except ImportError:
-    import mock
-=======
-import os, io, json, sqlite3
 from unittest import mock
->>>>>>> 0de4f23a
 from twisted.trial import unittest
 from ..transit_server import Transit
 from ..usage import create_usage_tracker
